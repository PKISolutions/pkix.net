--- conflicted
+++ resolved
@@ -69,18 +69,6 @@
                 ? Domain.GetComputerDomain().Forest.Name
                 : String.Empty;
         }
-<<<<<<< HEAD
-        /// <summary>
-        /// Gets the current computer domain name
-        /// </summary>
-        /// <returns></returns>
-=======
-        public static String GetUserForestName() {
-            return Ping()
-                ? Forest.GetCurrentForest().Name
-                : String.Empty;
-        }
->>>>>>> 530cba76
         public static String GetCurrentDomainName() {
             return Ping()
                 ? Domain.GetComputerDomain().Name
